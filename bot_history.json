{
  "replied_tweets": [
    {
      "tweet_id": "1991556224819814699",
      "user": "atulit_gaur",
      "replied_at": "2025-11-21T02:24:21.847161",
      "action": "quote"
    },
    {
      "tweet_id": "1991615217542000902",
      "user": "4ster_light",
      "replied_at": "2025-11-21T03:37:32.195156",
      "action": "reply"
    },
    {
      "tweet_id": "1991548157810078049",
      "user": "Resorcinolworks",
      "replied_at": "2025-11-21T04:13:18.721339",
      "action": "reply"
    },
    {
      "tweet_id": "1991542823250800829",
      "user": "serialdotai",
      "replied_at": "2025-11-21T05:10:34.563811",
      "action": "reply"
    },
    {
      "tweet_id": "1991738515915436401",
      "user": "haydendevs",
      "replied_at": "2025-11-21T06:15:57.362884",
      "action": "reply"
    },
    {
      "tweet_id": "1991563690068570534",
      "user": "d4rsh_tw",
      "replied_at": "2025-11-21T07:11:29.404236",
      "action": "reply"
    },
    {
      "tweet_id": "1991831952324964362",
      "user": "AlbiaHossain",
      "replied_at": "2025-11-21T12:18:16.230618",
      "action": "reply"
    },
    {
      "tweet_id": "1991858939420701051",
      "user": "birdabo",
      "replied_at": "2025-11-21T13:21:38.449445",
      "action": "reply"
    },
    {
      "tweet_id": "1991609684604907900",
      "user": "librxrian",
      "replied_at": "2025-11-21T14:10:05.203770",
      "action": "quote"
    },
    {
      "tweet_id": "1991729748050153755",
      "user": "atulit_gaur",
      "replied_at": "2025-11-21T15:10:00.675599",
      "action": "reply"
    },
    {
      "tweet_id": "1991897519119552986",
      "user": "santygegen",
      "replied_at": "2025-11-21T16:12:30.515398",
      "action": "quote"
    },
    {
      "tweet_id": "1991878263971668294",
      "user": "Resorcinolworks",
      "replied_at": "2025-11-21T18:14:55.721521",
      "action": "reply"
    },
    {
      "tweet_id": "1991904882073428163",
      "user": "chesterzelaya",
      "replied_at": "2025-11-21T19:08:25.295367",
      "action": "reply"
    },
    {
      "tweet_id": "1991982120718495997",
      "user": "0x45o",
      "replied_at": "2025-11-22T02:18:58.891240",
      "action": "quote"
    },
    {
      "tweet_id": "1992018749680210425",
      "user": "santygegen",
      "replied_at": "2025-11-22T03:30:57.976642",
      "action": "reply"
    },
    {
      "tweet_id": "1992065931380748439",
      "user": "d4rsh_tw",
      "replied_at": "2025-11-22T04:01:26.588431",
      "action": "reply"
    },
    {
      "tweet_id": "1992065470376165670",
      "user": "librxrian",
      "replied_at": "2025-11-22T05:01:22.312128",
      "action": "reply"
    },
    {
      "tweet_id": "1992111289431441790",
      "user": "samirande_",
      "replied_at": "2025-11-22T06:12:16.767717",
      "action": "reply"
    },
    {
      "tweet_id": "1991992885823279446",
      "user": "librxrian",
      "replied_at": "2025-11-22T07:01:25.763387",
      "action": "reply"
    },
    {
      "tweet_id": "1992110373517008991",
      "user": "samirande_",
      "replied_at": "2025-11-22T08:11:09.707618",
      "action": "reply"
    },
    {
      "tweet_id": "1992126355623055464",
      "user": "librxrian",
      "replied_at": "2025-11-22T09:01:41.859808",
      "action": "reply"
    },
    {
      "tweet_id": "1992122202741960783",
      "user": "librxrian",
      "replied_at": "2025-11-22T10:01:44.745200",
      "action": "reply"
    },
    {
      "tweet_id": "1992123234293305689",
      "user": "amritwt",
      "replied_at": "2025-11-22T11:01:15.560041",
      "action": "quote"
    },
    {
      "tweet_id": "1992182691437871281",
      "user": "rqobela",
      "replied_at": "2025-11-22T12:14:06.213795",
      "action": "quote"
    },
    {
      "tweet_id": "1992142454162878855",
      "user": "Resorcinolworks",
      "replied_at": "2025-11-22T13:15:16.282538",
      "action": "reply"
    },
    {
      "tweet_id": "1992206999975584154",
      "user": "elonmusk",
      "replied_at": "2025-11-22T14:01:27.626663",
      "action": "quote"
    },
    {
      "tweet_id": "1992196706872836549",
      "user": "Resorcinolworks",
      "replied_at": "2025-11-22T15:01:25.468296",
      "action": "reply"
    },
    {
      "tweet_id": "1992224042959683785",
      "user": "rqobela",
      "replied_at": "2025-11-22T17:01:18.348781",
      "action": "reply"
    },
    {
      "tweet_id": "1992290881135931834",
      "user": "atulit_gaur",
      "replied_at": "2025-11-22T19:01:19.871205",
      "action": "reply"
    },
    {
      "tweet_id": "1992252153113760087",
      "user": "AlbiaHossain",
      "replied_at": "2025-11-22T20:01:38.095144",
      "action": "quote"
    },
    {
      "tweet_id": "1992260030335226079",
      "user": "rqobela",
      "replied_at": "2025-11-22T21:01:34.515502",
      "action": "reply"
    },
    {
      "tweet_id": "1992305664535015868",
      "user": "chesterzelaya",
      "replied_at": "2025-11-22T22:01:27.819591",
      "action": "reply"
    },
    {
      "tweet_id": "1992237877699477709",
      "user": "atulit_gaur",
      "replied_at": "2025-11-22T23:01:36.050435",
      "action": "reply"
    },
    {
      "tweet_id": "1992413145516896380",
      "user": "birdabo",
      "replied_at": "2025-11-23T02:50:46.717556",
      "action": "reply"
    },
    {
      "tweet_id": "1992284821381620083",
      "user": "amritwt",
      "replied_at": "2025-11-23T04:23:21.561156",
      "action": "reply"
    },
    {
      "tweet_id": "1992374380496896018",
      "user": "4ster_light",
      "replied_at": "2025-11-23T05:01:43.794358",
      "action": "reply"
    },
    {
      "tweet_id": "1992290732410106333",
      "user": "rqobela",
      "replied_at": "2025-11-23T06:01:32.993887",
      "action": "reply"
    },
    {
      "tweet_id": "1992341560193925583",
      "user": "chesterzelaya",
      "replied_at": "2025-11-23T07:01:42.808729",
      "action": "reply"
    },
    {
      "tweet_id": "1992488898468143260",
      "user": "chesterzelaya",
      "replied_at": "2025-11-23T09:08:30.347796",
      "action": "reply"
    },
    {
      "tweet_id": "1992533655634510304",
      "user": "atulit_gaur",
      "replied_at": "2025-11-23T10:01:36.503882",
      "action": "quote"
    },
    {
      "tweet_id": "1992559428290457682",
      "user": "AlbiaHossain",
      "replied_at": "2025-11-23T12:14:01.367458",
      "action": "reply"
    },
    {
      "tweet_id": "1992529796618952926",
      "user": "sadkatwt",
      "replied_at": "2025-11-23T15:01:34.418585",
      "action": "reply"
    },
    {
      "tweet_id": "1992589988631118158",
      "user": "AlbiaHossain",
      "replied_at": "2025-11-23T16:09:14.478256",
      "action": "reply"
    },
    {
      "tweet_id": "1992596174650667367",
      "user": "samirande_",
      "replied_at": "2025-11-23T17:01:26.814357",
      "action": "reply"
    },
    {
      "tweet_id": "1992565512744902948",
      "user": "atulit_gaur",
      "replied_at": "2025-11-23T18:11:56.770344",
      "action": "quote"
    },
    {
      "tweet_id": "1992663438884249880",
      "user": "samirande_",
      "replied_at": "2025-11-23T19:01:24.738168",
      "action": "reply"
    },
    {
      "tweet_id": "1992642027193024808",
      "user": "serialdotai",
      "replied_at": "2025-11-23T20:01:50.632613",
      "action": "reply"
    },
    {
      "tweet_id": "1992689952199672198",
      "user": "CodeByNZ",
      "replied_at": "2025-11-23T21:01:26.629136",
      "action": "reply"
    },
    {
      "tweet_id": "1992657684110475369",
      "user": "samirande_",
      "replied_at": "2025-11-23T22:01:21.240922",
      "action": "quote"
    },
    {
      "tweet_id": "1992561019512897650",
      "user": "parveen__tyagi",
      "replied_at": "2025-11-23T23:17:47.561191",
      "action": "reply"
    },
    {
      "tweet_id": "1992527921286881628",
      "user": "serialdotai",
      "replied_at": "2025-11-23T23:24:47.903275",
      "action": "reply"
    },
    {
      "tweet_id": "1992675311264362695",
      "user": "atulit_gaur",
      "replied_at": "2025-11-23T23:35:26.058963",
      "action": "reply"
    },
    {
      "tweet_id": "1992439922024914979",
      "user": "decode_D05",
      "replied_at": "2025-11-23T23:45:00.037189",
      "action": "quote"
    },
    {
      "tweet_id": "1992608261108089031",
      "user": "atulit_gaur",
      "replied_at": "2025-11-23T23:45:48.619478",
      "action": "reply"
    },
    {
      "tweet_id": "1992624275329601756",
      "user": "elonmusk",
      "replied_at": "2025-11-23T23:01:29.958821",
      "action": "quote"
    },
    {
      "tweet_id": "1992752599888797965",
      "user": "birdabo",
      "replied_at": "2025-11-24T02:45:54.051943",
      "action": "reply"
    },
    {
      "tweet_id": "1992678914687476133",
      "user": "Resorcinolworks",
      "replied_at": "2025-11-24T03:50:21.639551",
      "action": "quote"
    },
    {
      "tweet_id": "1992652259277361620",
      "user": "atulit_gaur",
      "replied_at": "2025-11-24T04:23:49.189076",
      "action": "reply"
    },
    {
      "tweet_id": "1992616272367132933",
      "user": "atulit_gaur",
      "replied_at": "2025-11-24T05:11:41.903147",
      "action": "reply"
    },
    {
      "tweet_id": "1992835485618888959",
      "user": "elonmusk",
      "replied_at": "2025-11-24T06:15:08.950074",
      "action": "reply"
    },
    {
      "tweet_id": "1992865989705576914",
      "user": "samirande_",
      "replied_at": "2025-11-24T09:13:11.635309",
      "action": "reply"
    },
    {
      "tweet_id": "1992932953840832560",
      "user": "rqobela",
      "replied_at": "2025-11-24T16:02:02.095673",
      "action": "reply"
    },
    {
      "tweet_id": "1992847303942820200",
      "user": "AlbiaHossain",
      "replied_at": "2025-11-24T17:01:44.505151",
      "action": "quote"
    },
    {
      "tweet_id": "1992933024955301893",
      "user": "CodeByNZ",
      "replied_at": "2025-11-24T18:14:20.203001",
      "action": "quote"
    },
    {
      "tweet_id": "1992975926733205995",
      "user": "AlbiaHossain",
      "replied_at": "2025-11-24T19:01:23.098223",
      "action": "reply"
    },
    {
      "tweet_id": "1992976304744870387",
      "user": "rqobela",
      "replied_at": "2025-11-24T20:01:41.163801",
      "action": "reply"
    },
    {
      "tweet_id": "1993047962478576015",
      "user": "elonmusk",
      "replied_at": "2025-11-24T21:01:38.576574",
      "action": "reply"
    },
    {
      "tweet_id": "1993065138736517339",
      "user": "librxrian",
      "replied_at": "2025-11-24T22:01:35.851918",
      "action": "quote"
    },
    {
      "tweet_id": "1993076857097654726",
      "user": "librxrian",
      "replied_at": "2025-11-24T23:01:32.281533",
      "action": "reply"
    },
    {
      "tweet_id": "1993117910492156004",
      "user": "chesterzelaya",
      "replied_at": "2025-11-25T02:26:50.264919",
      "action": "reply"
    },
    {
      "tweet_id": "1993079260870066358",
      "user": "librxrian",
      "replied_at": "2025-11-25T03:41:39.738016",
      "action": "reply"
    },
    {
      "tweet_id": "1993170539570147602",
      "user": "elonmusk",
      "replied_at": "2025-11-25T04:15:35.870969",
      "action": "reply"
    },
    {
      "tweet_id": "1993119990032248972",
      "user": "birdabo",
      "replied_at": "2025-11-25T05:01:41.676464",
      "action": "reply"
    },
    {
      "tweet_id": "1993184591621112258",
      "user": "AlbiaHossain",
      "replied_at": "2025-11-25T06:15:15.962355",
      "action": "reply"
    },
    {
      "tweet_id": "1993130228806566072",
      "user": "elonmusk",
      "replied_at": "2025-11-25T07:10:57.834999",
      "action": "reply"
    },
    {
      "tweet_id": "1993098363630502086",
      "user": "serialdotai",
      "replied_at": "2025-11-25T08:14:03.525601",
      "action": "reply"
    },
    {
      "tweet_id": "1993200652856836374",
      "user": "Resorcinolworks",
      "replied_at": "2025-11-25T09:12:30.434069",
      "action": "reply"
    },
    {
      "tweet_id": "1993223360181153919",
      "user": "chesterzelaya",
      "replied_at": "2025-11-25T10:01:44.555298",
      "action": "quote"
    },
    {
      "tweet_id": "1993272925420437670",
      "user": "CodeByNZ",
      "replied_at": "2025-11-25T11:01:25.585424",
      "action": "reply"
    },
    {
      "tweet_id": "1993236592186761591",
      "user": "amritwt",
      "replied_at": "2025-11-25T12:18:14.331409",
      "action": "reply"
    },
    {
      "tweet_id": "1993302874080919575",
      "user": "0x45o",
      "replied_at": "2025-11-25T13:26:41.337142",
      "action": "reply"
    },
    {
      "tweet_id": "1993303685053677809",
      "user": "elonmusk",
      "replied_at": "2025-11-25T14:01:45.350443",
      "action": "quote"
    },
    {
      "tweet_id": "1993300525547471334",
      "user": "0x45o",
      "replied_at": "2025-11-25T15:01:52.470839",
      "action": "reply"
    },
    {
      "tweet_id": "1993348452952989739",
      "user": "nalinrajput23",
      "replied_at": "2025-11-25T16:11:58.374413",
      "action": "reply"
    },
    {
      "tweet_id": "1993296359638671806",
      "user": "nalinrajput23",
      "replied_at": "2025-11-25T17:11:02.469318",
      "action": "quote"
    },
    {
      "tweet_id": "1993322371806380195",
      "user": "AlbiaHossain",
      "replied_at": "2025-11-25T18:14:20.955897",
      "action": "reply"
    },
    {
      "tweet_id": "1993382543547416847",
      "user": "amritwt",
      "replied_at": "2025-11-25T19:01:28.273562",
      "action": "reply"
    },
    {
      "tweet_id": "1993379572591870043",
      "user": "djcows",
      "replied_at": "2025-11-25T20:01:44.782074",
      "action": "reply"
    },
    {
      "tweet_id": "1993379146253451306",
      "user": "nalinrajput23",
      "replied_at": "2025-11-25T21:01:33.817178",
      "action": "reply"
    },
    {
      "tweet_id": "1993379611213021337",
      "user": "elonmusk",
      "replied_at": "2025-11-25T22:01:33.540811",
      "action": "reply"
    },
    {
      "tweet_id": "1993441493177319596",
      "user": "librxrian",
      "replied_at": "2025-11-25T23:01:28.797246",
      "action": "reply"
    },
    {
      "tweet_id": "1993448109188563172",
      "user": "librxrian",
      "replied_at": "2025-11-26T02:27:31.505701",
      "action": "reply"
    },
    {
      "tweet_id": "1993424749414744464",
      "user": "librxrian",
      "replied_at": "2025-11-26T03:41:08.729938",
      "action": "reply"
    },
    {
      "tweet_id": "1993523437151916032",
      "user": "librxrian",
      "replied_at": "2025-11-26T04:15:25.387716",
      "action": "reply"
    },
    {
      "tweet_id": "1993448081472602575",
      "user": "librxrian",
      "replied_at": "2025-11-26T05:01:20.631146",
      "action": "reply"
    },
    {
      "tweet_id": "1993555977485140200",
      "user": "samirande_",
      "replied_at": "2025-11-26T06:15:03.290819",
      "action": "reply"
    },
    {
      "tweet_id": "1993564990394319132",
      "user": "librxrian",
      "replied_at": "2025-11-26T07:10:19.598427",
      "action": "reply"
    },
    {
      "tweet_id": "1993578780489928714",
      "user": "amritwt",
      "replied_at": "2025-11-26T08:13:37.152562",
      "action": "reply"
    },
    {
      "tweet_id": "1993568907849048484",
      "user": "atulit_gaur",
      "replied_at": "2025-11-26T09:11:39.630699",
      "action": "quote"
    },
    {
      "tweet_id": "1993589351981216012",
      "user": "CodeByNZ",
      "replied_at": "2025-11-26T10:11:00.729582",
      "action": "reply"
    },
    {
      "tweet_id": "1993602228741890416",
      "user": "Resorcinolworks",
      "replied_at": "2025-11-26T11:01:45.819650",
      "action": "reply"
    },
    {
      "tweet_id": "1993575359103844443",
      "user": "librxrian",
      "replied_at": "2025-11-26T12:18:03.673275",
      "action": "reply"
    },
    {
      "tweet_id": "1993581384771026956",
      "user": "tobdan_nika",
      "replied_at": "2025-11-26T13:27:36.656066",
      "action": "reply"
    },
    {
      "tweet_id": "1993621625452081638",
      "user": "amritwt",
      "replied_at": "2025-11-26T14:01:39.471947",
      "action": "reply"
    },
    {
      "tweet_id": "1993658753519124702",
      "user": "atulit_gaur",
      "replied_at": "2025-11-26T15:01:35.595339",
      "action": "reply"
    },
    {
      "tweet_id": "1993665479114891485",
      "user": "nalinrajput23",
      "replied_at": "2025-11-26T19:01:43.236534",
      "action": "reply"
    },
    {
      "tweet_id": "1993716569613144215",
      "user": "serialdotai",
      "replied_at": "2025-11-26T20:01:42.473946",
      "action": "quote"
    },
    {
      "tweet_id": "1993702967640486181",
      "user": "Resorcinolworks",
      "replied_at": "2025-11-26T21:01:33.276387",
      "action": "reply"
    },
    {
      "tweet_id": "1993711595097358739",
      "user": "nalinrajput23",
      "replied_at": "2025-11-26T22:01:32.308998",
      "action": "quote"
    },
    {
      "tweet_id": "1993730594954686892",
      "user": "nalinrajput23",
      "replied_at": "2025-11-26T23:01:33.774815",
      "action": "reply"
    },
    {
      "tweet_id": "1993815161761866208",
      "user": "birdabo",
      "replied_at": "2025-11-27T02:24:09.946470",
      "action": "reply"
    },
    {
      "tweet_id": "1993827216917189041",
      "user": "elonmusk",
      "replied_at": "2025-11-27T03:38:19.985234",
      "action": "quote"
    },
    {
      "tweet_id": "1993743918488539335",
      "user": "sadkatwt",
      "replied_at": "2025-11-27T04:12:50.134967",
      "action": "reply"
    },
    {
      "tweet_id": "1993726058164887852",
      "user": "samirande_",
      "replied_at": "2025-11-27T05:09:57.823155",
      "action": "reply"
    },
    {
      "tweet_id": "1993923050484716019",
      "user": "elonmusk",
      "replied_at": "2025-11-27T07:11:37.128469",
      "action": "reply"
    },
    {
      "tweet_id": "1993895985936990507",
      "user": "serialdotai",
      "replied_at": "2025-11-27T08:14:15.780535",
      "action": "reply"
    },
    {
      "tweet_id": "1993964254995857676",
      "user": "samirande_",
      "replied_at": "2025-11-27T09:10:40.422667",
      "action": "reply"
    },
    {
      "tweet_id": "1993909459119378491",
      "user": "chesterzelaya",
      "replied_at": "2025-11-27T10:01:28.212605",
      "action": "reply"
    },
    {
      "tweet_id": "1993997899332755498",
      "user": "0x45o",
      "replied_at": "2025-11-27T11:01:35.634600",
      "action": "reply"
    },
    {
      "tweet_id": "1993888868870050019",
      "user": "nalinrajput23",
      "replied_at": "2025-11-27T12:17:19.196966",
      "action": "reply"
    },
    {
      "tweet_id": "1993997970002596233",
      "user": "0x45o",
      "replied_at": "2025-11-27T13:24:30.997997",
      "action": "reply"
    },
    {
      "tweet_id": "1994031926274085149",
      "user": "atulit_gaur",
      "replied_at": "2025-11-27T14:01:28.858148",
      "action": "quote"
    },
    {
      "tweet_id": "1993988922138144817",
      "user": "nalinrajput23",
      "replied_at": "2025-11-27T15:01:36.531419",
      "action": "reply"
    },
    {
      "tweet_id": "1994060860067918073",
      "user": "AlbiaHossain",
      "replied_at": "2025-11-27T16:01:37.192526",
      "action": "reply"
    },
    {
      "tweet_id": "1994042863865483305",
      "user": "AlbiaHossain",
      "replied_at": "2025-11-27T17:01:28.443753",
      "action": "quote"
    },
    {
      "tweet_id": "1994105073107128364",
      "user": "atulit_gaur",
      "replied_at": "2025-11-27T18:13:02.696845",
      "action": "quote"
    },
    {
      "tweet_id": "1994005784234230243",
      "user": "rqobela",
      "replied_at": "2025-11-27T19:01:21.836081",
      "action": "reply"
    },
    {
      "tweet_id": "1994100915167744156",
      "user": "elonmusk",
      "replied_at": "2025-11-27T20:01:44.546362",
      "action": "quote"
    },
    {
      "tweet_id": "1994128756957712459",
      "user": "Resorcinolworks",
      "replied_at": "2025-11-27T22:01:36.174933",
      "action": "reply"
    },
    {
      "tweet_id": "1994056328474509777",
      "user": "tobdan_nika",
      "replied_at": "2025-11-27T23:01:24.458987",
      "action": "reply"
    },
    {
      "tweet_id": "1994157829582623093",
      "user": "0x45o",
      "replied_at": "2025-11-28T02:23:28.541665",
      "action": "reply"
    },
    {
      "tweet_id": "1994188732522434841",
      "user": "birdabo",
      "replied_at": "2025-11-28T03:38:04.963588",
      "action": "reply"
    },
    {
      "tweet_id": "1994090340563714070",
      "user": "nalinrajput23",
      "replied_at": "2025-11-28T04:13:06.101878",
      "action": "reply"
    },
    {
      "tweet_id": "1994251940189122832",
      "user": "djcows",
      "replied_at": "2025-11-28T05:10:11.982615",
      "action": "reply"
    },
    {
      "tweet_id": "1994119476640645229",
      "user": "sadkatwt",
      "replied_at": "2025-11-28T06:14:48.447137",
      "action": "reply"
    },
    {
      "tweet_id": "1994149756910883262",
      "user": "elonmusk",
      "replied_at": "2025-11-28T07:10:28.846581",
      "action": "reply"
    },
    {
      "tweet_id": "1994263762648387979",
      "user": "elonmusk",
      "replied_at": "2025-11-28T08:13:55.768165",
      "action": "reply"
    },
    {
      "tweet_id": "1994292674602652038",
      "user": "atulit_gaur",
      "replied_at": "2025-11-28T09:10:33.824801",
      "action": "quote"
    },
    {
      "tweet_id": "1994328585478312015",
      "user": "samirande_",
      "replied_at": "2025-11-28T10:01:37.697136",
      "action": "reply"
    },
    {
      "tweet_id": "1994265416332661173",
      "user": "atulit_gaur",
      "replied_at": "2025-11-28T11:01:25.017822",
      "action": "quote"
    },
    {
      "tweet_id": "1994354185035239702",
      "user": "nalinrajput23",
      "replied_at": "2025-11-28T12:16:58.242361",
      "action": "reply"
    },
    {
      "tweet_id": "1994301055174115719",
      "user": "AlbiaHossain",
      "replied_at": "2025-11-28T13:23:16.407274",
      "action": "reply"
    },
    {
      "tweet_id": "1994355514474467555",
      "user": "yougotvansh",
      "replied_at": "2025-11-28T14:01:45.404770",
      "action": "quote"
    },
    {
      "tweet_id": "1994399902512931168",
      "user": "nalinrajput23",
      "replied_at": "2025-11-28T15:01:35.015074",
      "action": "reply"
    },
    {
      "tweet_id": "1994419240171188724",
      "user": "Resorcinolworks",
      "replied_at": "2025-11-28T16:01:29.709266",
      "action": "reply"
    },
    {
      "tweet_id": "1994361380791628014",
      "user": "AlbiaHossain",
      "replied_at": "2025-11-28T17:01:31.262008",
      "action": "reply"
    },
    {
      "tweet_id": "1994439322708095108",
      "user": "samirande_",
      "replied_at": "2025-11-28T18:12:47.289981",
      "action": "quote"
    },
    {
      "tweet_id": "1994409979949031668",
      "user": "atulit_gaur",
      "replied_at": "2025-11-28T19:01:21.826993",
      "action": "reply"
    },
    {
      "tweet_id": "1994493136505377269",
      "user": "elonmusk",
      "replied_at": "2025-11-28T20:01:27.869499",
      "action": "reply"
    },
    {
      "tweet_id": "1994451223332692319",
      "user": "serialdotai",
      "replied_at": "2025-11-28T21:01:30.068516",
      "action": "reply"
    },
    {
      "tweet_id": "1994425520348389651",
      "user": "chesterzelaya",
      "replied_at": "2025-11-28T22:01:23.931653",
      "action": "reply"
    },
    {
      "tweet_id": "1994489036166320417",
      "user": "samirande_",
      "replied_at": "2025-11-28T23:01:35.032761",
      "action": "reply"
    },
    {
      "tweet_id": "1994574448352227476",
      "user": "elonmusk",
      "replied_at": "2025-11-29T02:23:23.262642",
      "action": "reply"
    },
    {
      "tweet_id": "1994584228885917951",
      "user": "serialdotai",
      "replied_at": "2025-11-29T03:37:56.539877",
      "action": "reply"
    },
    {
      "tweet_id": "1994530910121988114",
      "user": "haydendevs",
      "replied_at": "2025-11-29T04:11:39.215866",
      "action": "reply"
    },
    {
      "tweet_id": "1994497694824632383",
      "user": "sadkatwt",
      "replied_at": "2025-11-29T05:01:45.874718",
      "action": "quote"
    },
    {
      "tweet_id": "1994625396701294698",
      "user": "atulit_gaur",
      "replied_at": "2025-11-29T06:13:04.998989",
      "action": "reply"
    },
    {
      "tweet_id": "1994548581228052795",
      "user": "haydendevs",
      "replied_at": "2025-11-29T07:01:29.789042",
      "action": "reply"
    },
    {
      "tweet_id": "1994646652846748078",
      "user": "elonmusk",
      "replied_at": "2025-11-29T08:11:40.725404",
      "action": "reply"
    },
    {
      "tweet_id": "1994582568428343699",
      "user": "birdabo",
      "replied_at": "2025-11-29T09:01:28.984628",
      "action": "reply"
    },
    {
      "tweet_id": "1994695245796446599",
      "user": "damnGruz",
      "replied_at": "2025-11-29T10:01:33.507634",
      "action": "reply"
    },
    {
      "tweet_id": "1994661945220501957",
      "user": "sadkatwt",
      "replied_at": "2025-11-29T11:01:21.064222",
      "action": "quote"
    },
    {
      "tweet_id": "1994728074194423997",
      "user": "samirande_",
      "replied_at": "2025-11-29T12:15:09.358325",
      "action": "quote"
    },
    {
      "tweet_id": "1994624402894590322",
      "user": "samirande_",
      "replied_at": "2025-11-29T13:18:37.717392",
      "action": "reply"
    },
    {
      "tweet_id": "1994729512517734542",
      "user": "samirande_",
      "replied_at": "2025-11-29T14:01:22.580473",
      "action": "reply"
    },
    {
      "tweet_id": "1994728769358307748",
      "user": "samirande_",
      "replied_at": "2025-11-29T15:01:15.827364",
      "action": "reply"
    },
    {
      "tweet_id": "1994730508526522448",
      "user": "atulit_gaur",
      "replied_at": "2025-11-29T16:01:43.215061",
      "action": "reply"
    },
    {
      "tweet_id": "1994731547426263137",
      "user": "samirande_",
      "replied_at": "2025-11-29T17:01:37.055371",
      "action": "reply"
    },
    {
      "tweet_id": "1994721247708811349",
      "user": "nalinrajput23",
      "replied_at": "2025-11-29T18:12:14.861559",
      "action": "reply"
    },
    {
      "tweet_id": "1994764994496602604",
      "user": "Resorcinolworks",
      "replied_at": "2025-11-29T19:01:21.596697",
      "action": "reply"
    },
    {
      "tweet_id": "1994777604134682883",
      "user": "sadkatwt",
      "replied_at": "2025-11-29T20:01:43.819486",
      "action": "quote"
    },
    {
      "tweet_id": "1994732574418374712",
      "user": "samirande_",
      "replied_at": "2025-11-29T21:01:21.049759",
      "action": "quote"
    },
    {
      "tweet_id": "1994875376729035235",
      "user": "0x45o",
      "replied_at": "2025-11-29T22:01:37.144106",
      "action": "reply"
    },
    {
      "tweet_id": "1994917658278728188",
      "user": "serialdotai",
      "replied_at": "2025-11-30T02:49:47.123368",
      "action": "reply"
    },
    {
      "tweet_id": "1994909987911434537",
      "user": "4ster_light",
      "replied_at": "2025-11-30T03:51:25.216807",
      "action": "reply"
    },
    {
      "tweet_id": "1994880869732147287",
      "user": "d4rsh_tw",
      "replied_at": "2025-11-30T04:23:57.865614",
      "action": "reply"
    },
    {
      "tweet_id": "1994961106541187351",
      "user": "atulit_gaur",
      "replied_at": "2025-11-30T05:09:46.442221",
      "action": "reply"
    },
    {
      "tweet_id": "1994982217328857156",
      "user": "damnGruz",
      "replied_at": "2025-11-30T06:13:44.784251",
      "action": "reply"
    },
    {
      "tweet_id": "1994893073344610466",
      "user": "serialdotai",
      "replied_at": "2025-11-30T07:01:19.983367",
      "action": "reply"
    },
    {
      "tweet_id": "1994999581680210038",
      "user": "nalinrajput23",
      "replied_at": "2025-11-30T08:11:11.679594",
      "action": "quote"
    },
    {
      "tweet_id": "1994934382633873892",
      "user": "birdabo",
      "replied_at": "2025-11-30T09:01:27.586529",
      "action": "reply"
    },
    {
      "tweet_id": "1995038258427039830",
      "user": "Resorcinolworks",
      "replied_at": "2025-11-30T10:01:41.324159",
      "action": "reply"
    },
    {
      "tweet_id": "1994972886940176701",
      "user": "atulit_gaur",
      "replied_at": "2025-11-30T11:01:19.382615",
      "action": "quote"
    },
    {
      "tweet_id": "1995001831169360115",
      "user": "thealokverse",
      "replied_at": "2025-11-30T12:15:02.212667",
      "action": "quote"
    },
    {
      "tweet_id": "1995021313334022174",
      "user": "Anishdotcom",
      "replied_at": "2025-11-30T13:18:03.280522",
      "action": "reply"
    },
    {
      "tweet_id": "1994998826730475796",
      "user": "atulit_gaur",
      "replied_at": "2025-11-30T14:01:24.807189",
      "action": "reply"
    },
    {
      "tweet_id": "1995006170311098370",
      "user": "Resorcinolworks",
      "replied_at": "2025-11-30T15:01:36.031660",
      "action": "reply"
    },
    {
      "tweet_id": "1995111132667781292",
      "user": "AlbiaHossain",
      "replied_at": "2025-11-30T16:09:35.950252",
      "action": "reply"
    },
    {
      "tweet_id": "1995176185773326592",
      "user": "4ster_light",
      "replied_at": "2025-11-30T17:01:45.861455",
      "action": "reply"
    },
    {
      "tweet_id": "1995100522668519713",
      "user": "nalinrajput23",
      "replied_at": "2025-11-30T18:12:38.286490",
      "action": "reply"
    },
    {
      "tweet_id": "1995124477559017688",
      "user": "nalinrajput23",
      "replied_at": "2025-11-30T19:01:42.249621",
      "action": "reply"
    },
    {
      "tweet_id": "1995140258917171590",
      "user": "nalinrajput23",
      "replied_at": "2025-11-30T20:01:35.173997",
      "action": "quote"
    },
    {
      "tweet_id": "1995094601879937138",
      "user": "sadkatwt",
      "replied_at": "2025-11-30T21:01:34.076888",
      "action": "reply"
    },
    {
      "tweet_id": "1995172636784304203",
      "user": "elonmusk",
      "replied_at": "2025-11-30T22:01:26.283586",
      "action": "reply"
    },
    {
      "tweet_id": "1995168131258716637",
      "user": "Resorcinolworks",
      "replied_at": "2025-12-01T03:01:09.855021",
      "action": "reply"
    },
    {
      "tweet_id": "1995238964119425200",
      "user": "djcows",
      "replied_at": "2025-12-01T04:39:50.707944",
      "action": "reply"
    },
    {
      "tweet_id": "1995353735527362771",
      "user": "Resorcinolworks",
      "replied_at": "2025-12-01T05:19:15.846290",
      "action": "quote"
    },
    {
      "tweet_id": "1995369845979046079",
      "user": "samirande_",
      "replied_at": "2025-12-01T06:16:05.031897",
      "action": "reply"
    },
    {
      "tweet_id": "1995343679721255179",
      "user": "nalinrajput23",
      "replied_at": "2025-12-01T07:13:30.928440",
      "action": "reply"
    },
    {
      "tweet_id": "1995304824553029721",
      "user": "atulit_gaur",
      "replied_at": "2025-12-01T08:15:32.989263",
      "action": "reply"
    },
    {
      "tweet_id": "1995378694685429905",
      "user": "serialdotai",
      "replied_at": "2025-12-01T09:15:59.977637",
      "action": "quote"
    },
    {
      "tweet_id": "1995376433208946771",
      "user": "samirande_",
      "replied_at": "2025-12-01T10:01:31.350978",
      "action": "reply"
    },
    {
      "tweet_id": "1995436730238091513",
      "user": "serialdotai",
      "replied_at": "2025-12-01T11:01:29.106114",
      "action": "reply"
    },
    {
      "tweet_id": "1995453342210777263",
      "user": "atulit_gaur",
      "replied_at": "2025-12-01T12:17:51.327716",
      "action": "reply"
    },
    {
      "tweet_id": "1995455338112581805",
      "user": "rqobela",
      "replied_at": "2025-12-01T13:28:07.174519",
      "action": "quote"
    },
    {
      "tweet_id": "1995475719808249880",
      "user": "nalinrajput23",
      "replied_at": "2025-12-01T14:01:31.976586",
      "action": "reply"
    },
    {
      "tweet_id": "1995475214734328104",
      "user": "samirande_",
      "replied_at": "2025-12-01T15:01:29.617801",
      "action": "quote"
    },
    {
      "tweet_id": "1995456593283133919",
      "user": "nalinrajput23",
      "replied_at": "2025-12-01T16:13:04.450745",
      "action": "reply"
    },
    {
      "tweet_id": "1995522527968284879",
      "user": "nalinrajput23",
      "replied_at": "2025-12-01T17:11:42.403537",
      "action": "reply"
    },
    {
      "tweet_id": "1995471782652899651",
      "user": "yougotvansh",
      "replied_at": "2025-12-01T18:14:49.024723",
      "action": "quote"
    },
    {
      "tweet_id": "1995514688671826084",
      "user": "Resorcinolworks",
      "replied_at": "2025-12-01T19:12:42.560838",
      "action": "reply"
    },
    {
      "tweet_id": "1995456618218004861",
      "user": "Resorcinolworks",
      "replied_at": "2025-12-01T20:01:44.511815",
      "action": "reply"
    },
    {
      "tweet_id": "1995470412692476378",
      "user": "rqobela",
      "replied_at": "2025-12-01T21:01:36.116213",
      "action": "quote"
    },
    {
      "tweet_id": "1995608206312423554",
      "user": "0x45o",
      "replied_at": "2025-12-01T22:01:40.458385",
      "action": "reply"
    },
    {
      "tweet_id": "1995505518434234885",
      "user": "birdabo",
      "replied_at": "2025-12-01T23:01:31.450281",
      "action": "reply"
    },
    {
      "tweet_id": "1995578044942352471",
      "user": "chesterzelaya",
      "replied_at": "2025-12-02T02:28:45.227450",
      "action": "reply"
    },
    {
      "tweet_id": "1995595256822116622",
      "user": "atulit_gaur",
      "replied_at": "2025-12-02T03:44:57.246033",
      "action": "reply"
    },
    {
      "tweet_id": "1995606355525218758",
      "user": "santygegen",
      "replied_at": "2025-12-02T04:19:46.800067",
      "action": "reply"
    },
    {
      "tweet_id": "1995573713295868324",
      "user": "chesterzelaya",
      "replied_at": "2025-12-02T05:10:10.342958",
      "action": "quote"
    },
    {
      "tweet_id": "1995730949552664814",
      "user": "nalinrajput23",
      "replied_at": "2025-12-02T06:15:26.970424",
      "action": "reply"
    },
    {
      "tweet_id": "1995749919345573932",
      "user": "Anishdotcom",
      "replied_at": "2025-12-02T07:13:01.681089",
      "action": "reply"
    },
    {
      "tweet_id": "1995756641116192944",
      "user": "nalinrajput23",
      "replied_at": "2025-12-02T08:14:32.083301",
      "action": "reply"
    },
    {
      "tweet_id": "1995776527452004703",
      "user": "samirande_",
      "replied_at": "2025-12-02T09:14:46.495597",
      "action": "reply"
    },
    {
      "tweet_id": "1995780638558093714",
      "user": "samirande_",
      "replied_at": "2025-12-02T10:01:49.573906",
      "action": "quote"
    },
    {
      "tweet_id": "1995789416653357077",
      "user": "samirande_",
      "replied_at": "2025-12-02T11:01:56.431080",
      "action": "quote"
    },
    {
      "tweet_id": "1995623806774525964",
      "user": "chesterzelaya",
      "replied_at": "2025-12-02T12:18:22.250673",
      "action": "reply"
    },
    {
      "tweet_id": "1995741720131379535",
      "user": "Resorcinolworks",
      "replied_at": "2025-12-02T13:29:26.979090",
      "action": "reply"
    },
    {
      "tweet_id": "1995822734786310381",
      "user": "rqobela",
      "replied_at": "2025-12-02T14:11:40.942697",
      "action": "quote"
    },
    {
      "tweet_id": "1995845388860109286",
      "user": "Resorcinolworks",
      "replied_at": "2025-12-02T15:01:37.375036",
      "action": "reply"
    },
    {
      "tweet_id": "1995850368341999876",
      "user": "chesterzelaya",
      "replied_at": "2025-12-02T16:12:35.068852",
      "action": "reply"
    },
    {
      "tweet_id": "1995896339440566682",
      "user": "Resorcinolworks",
      "replied_at": "2025-12-02T17:13:27.918363",
      "action": "reply"
    },
    {
      "tweet_id": "1995868904376467575",
      "user": "0x45o",
      "replied_at": "2025-12-02T18:15:01.386098",
      "action": "reply"
    },
    {
      "tweet_id": "1995828822596579647",
      "user": "nalinrajput23",
      "replied_at": "2025-12-02T19:10:38.171118",
      "action": "reply"
    },
    {
      "tweet_id": "1995854505771213282",
      "user": "atulit_gaur",
      "replied_at": "2025-12-02T20:01:47.139568",
      "action": "quote"
    },
    {
      "tweet_id": "1995885922613604608",
      "user": "nalinrajput23",
      "replied_at": "2025-12-02T21:01:52.501838",
      "action": "reply"
    },
    {
      "tweet_id": "1995862349211992387",
      "user": "nalinrajput23",
      "replied_at": "2025-12-02T22:01:31.215237",
      "action": "reply"
    },
    {
      "tweet_id": "1995902059116421124",
      "user": "samirande_",
      "replied_at": "2025-12-02T23:01:36.928078",
      "action": "reply"
    },
    {
      "tweet_id": "1995952785616241019",
      "user": "samirande_",
      "replied_at": "2025-12-03T02:28:53.189154",
      "action": "quote"
    },
    {
      "tweet_id": "1995907313069170725",
      "user": "nalinrajput23",
      "replied_at": "2025-12-03T04:19:09.239439",
      "action": "reply"
    },
    {
      "tweet_id": "1995898566628573318",
      "user": "Resorcinolworks",
      "replied_at": "2025-12-03T05:09:55.457018",
      "action": "reply"
    },
    {
      "tweet_id": "1996073522981155296",
      "user": "atulit_gaur",
      "replied_at": "2025-12-03T06:15:14.010915",
      "action": "reply"
    },
    {
      "tweet_id": "1995912649129767289",
      "user": "haydendevs",
      "replied_at": "2025-12-03T07:12:08.800775",
      "action": "reply"
    },
    {
      "tweet_id": "1996048456801296867",
      "user": "atulit_gaur",
      "replied_at": "2025-12-03T08:14:06.604784",
      "action": "reply"
    },
    {
      "tweet_id": "1996128318928871889",
      "user": "atulit_gaur",
      "replied_at": "2025-12-03T09:14:07.016211",
      "action": "reply"
    },
    {
      "tweet_id": "1996151925281337485",
      "user": "nalinrajput23",
      "replied_at": "2025-12-03T10:10:58.911831",
      "action": "reply"
    },
    {
      "tweet_id": "1996159888159109572",
      "user": "samirande_",
      "replied_at": "2025-12-03T11:01:38.590018",
      "action": "reply"
    },
    {
      "tweet_id": "1996189189155766693",
      "user": "atulit_gaur",
      "replied_at": "2025-12-03T12:18:06.855512",
      "action": "reply"
    },
    {
      "tweet_id": "1996133178377990573",
      "user": "rqobela",
      "replied_at": "2025-12-03T13:28:37.237946",
      "action": "reply"
    },
    {
      "tweet_id": "1996217739653124563",
      "user": "forloopcodes",
      "replied_at": "2025-12-03T14:11:09.690707",
      "action": "reply"
    },
    {
      "tweet_id": "1996085304764338194",
      "user": "forloopcodes",
      "replied_at": "2025-12-03T15:02:35.383592",
      "action": "reply"
    },
    {
      "tweet_id": "1996250880450957631",
      "user": "rqobela",
      "replied_at": "2025-12-03T16:13:20.861359",
      "action": "quote"
    },
    {
      "tweet_id": "1996229411876524373",
      "user": "atulit_gaur",
      "replied_at": "2025-12-03T17:13:22.511596",
      "action": "quote"
    },
    {
      "tweet_id": "1996166156147970485",
      "user": "samirande_",
      "replied_at": "2025-12-03T18:14:47.146599",
      "action": "quote"
    },
    {
      "tweet_id": "1996228209034350804",
      "user": "nalinrajput23",
      "replied_at": "2025-12-03T19:09:17.713255",
      "action": "reply"
    },
    {
      "tweet_id": "1996268442694176916",
      "user": "nalinrajput23",
      "replied_at": "2025-12-03T20:01:44.062741",
      "action": "reply"
    },
    {
      "tweet_id": "1996256827806290336",
      "user": "0x45o",
      "replied_at": "2025-12-03T21:01:32.957231",
      "action": "quote"
    },
    {
      "tweet_id": "1996307233173619017",
      "user": "Resorcinolworks",
      "replied_at": "2025-12-03T22:01:42.251328",
      "action": "reply"
    },
    {
      "tweet_id": "1996294512176664986",
      "user": "Resorcinolworks",
      "replied_at": "2025-12-03T23:01:27.926904",
      "action": "reply"
    },
    {
      "tweet_id": "1996204904680243323",
      "user": "nalinrajput23",
      "replied_at": "2025-12-04T02:29:43.111734",
      "action": "reply"
    },
    {
      "tweet_id": "1996422894692532298",
      "user": "nalinrajput23",
      "replied_at": "2025-12-04T03:45:31.259884",
      "action": "reply"
    },
    {
      "tweet_id": "1996424225784266755",
      "user": "atulit_gaur",
      "replied_at": "2025-12-04T04:19:45.542855",
      "action": "quote"
    },
    {
      "tweet_id": "1996410864115802169",
      "user": "NeelShetty6",
      "replied_at": "2025-12-04T05:01:29.552166",
      "action": "reply"
    },
    {
      "tweet_id": "1996431092598132966",
      "user": "haydendevs",
      "replied_at": "2025-12-04T06:15:10.257388",
      "action": "quote"
    },
    {
      "tweet_id": "1996365320320405852",
      "user": "birdabo",
      "replied_at": "2025-12-04T07:11:47.983914",
      "action": "quote"
    },
    {
      "tweet_id": "1996441563023765506",
      "user": "thealokverse",
      "replied_at": "2025-12-04T08:14:44.362208",
      "action": "reply"
    },
    {
      "tweet_id": "1996473274122093047",
      "user": "AlbiaHossain",
      "replied_at": "2025-12-04T09:13:16.214407",
      "action": "reply"
    },
    {
      "tweet_id": "1996452049723269123",
      "user": "atulit_gaur",
      "replied_at": "2025-12-04T10:01:36.730265",
      "action": "reply"
    },
    {
      "tweet_id": "1996298068422168916",
      "user": "samirande_",
      "replied_at": "2025-12-04T11:01:38.431061",
      "action": "reply"
    },
    {
      "tweet_id": "1996530163723690088",
      "user": "nalinrajput23",
      "replied_at": "2025-12-04T12:18:18.359888",
      "action": "reply"
    },
    {
      "tweet_id": "1996560855249633316",
      "user": "samirande_",
      "replied_at": "2025-12-04T13:28:29.799301",
      "action": "quote"
    },
    {
      "tweet_id": "1996578651471773795",
      "user": "sadkatwt",
      "replied_at": "2025-12-04T14:11:10.362981",
      "action": "reply"
    },
    {
      "tweet_id": "1996586286799618414",
      "user": "rqobela",
      "replied_at": "2025-12-04T15:01:51.659890",
      "action": "reply"
    },
    {
      "tweet_id": "1996560248434463117",
      "user": "Resorcinolworks",
      "replied_at": "2025-12-04T16:12:34.395520",
      "action": "reply"
    },
    {
      "tweet_id": "1996611956095300003",
      "user": "nalinrajput23",
      "replied_at": "2025-12-04T17:13:07.148445",
      "action": "reply"
    },
    {
      "tweet_id": "1996540736699842576",
      "user": "rqobela",
      "replied_at": "2025-12-04T18:15:04.916809",
      "action": "quote"
    },
    {
      "tweet_id": "1996590806975574269",
      "user": "AlbiaHossain",
      "replied_at": "2025-12-04T19:10:15.062777",
      "action": "quote"
    },
    {
      "tweet_id": "1996667615532798437",
      "user": "sadkatwt",
      "replied_at": "2025-12-04T20:01:41.027598",
      "action": "reply"
    },
    {
      "tweet_id": "1996578718740005107",
      "user": "sadkatwt",
      "replied_at": "2025-12-04T21:01:36.716146",
      "action": "reply"
    },
    {
      "tweet_id": "1996610450428154100",
      "user": "rqobela",
      "replied_at": "2025-12-04T22:01:27.005214",
      "action": "reply"
    },
    {
      "tweet_id": "1996594551050694945",
      "user": "Resorcinolworks",
      "replied_at": "2025-12-04T23:01:36.422829",
      "action": "reply"
    },
    {
      "tweet_id": "1996636713385615407",
      "user": "thealokverse",
      "replied_at": "2025-12-05T02:29:28.422079",
      "action": "reply"
    },
    {
      "tweet_id": "1996727177556250653",
      "user": "nalinrajput23",
      "replied_at": "2025-12-05T03:44:24.642065",
      "action": "reply"
    },
    {
      "tweet_id": "1996588049111597116",
      "user": "nalinrajput23",
      "replied_at": "2025-12-05T04:18:59.901760",
      "action": "reply"
    },
    {
      "tweet_id": "1996602765452443717",
      "user": "thealokverse",
      "replied_at": "2025-12-05T05:01:26.961212",
      "action": "reply"
    },
    {
      "tweet_id": "1996578834255417458",
      "user": "sadkatwt",
      "replied_at": "2025-12-05T06:15:22.678151",
      "action": "reply"
    },
    {
      "tweet_id": "1996634766494646539",
      "user": "4ster_light",
      "replied_at": "2025-12-05T07:12:14.395151",
      "action": "reply"
    },
    {
      "tweet_id": "1996830165159342361",
      "user": "nalinrajput23",
      "replied_at": "2025-12-05T08:13:19.691853",
      "action": "reply"
    },
    {
      "tweet_id": "1996720292241019301",
      "user": "djcows",
      "replied_at": "2025-12-05T09:11:08.476811",
      "action": "reply"
    },
    {
      "tweet_id": "1996849048998084960",
      "user": "AlbiaHossain",
      "replied_at": "2025-12-05T10:01:51.748195",
      "action": "reply"
    },
    {
      "tweet_id": "1996870771403354287",
      "user": "nalinrajput23",
      "replied_at": "2025-12-05T11:01:31.709980",
      "action": "reply"
    },
    {
      "tweet_id": "1996872261203382379",
      "user": "nalinrajput23",
      "replied_at": "2025-12-05T12:17:47.328900",
      "action": "reply"
    },
    {
      "tweet_id": "1996931969314402792",
      "user": "samirande_",
      "replied_at": "2025-12-05T13:24:48.590505",
      "action": "reply"
    },
    {
      "tweet_id": "1996931143241969814",
      "user": "samirande_",
      "replied_at": "2025-12-05T14:01:45.927471",
      "action": "reply"
    },
    {
      "tweet_id": "1996955222007333186",
      "user": "atulit_gaur",
      "replied_at": "2025-12-05T15:10:24.630652",
      "action": "reply"
    },
    {
      "tweet_id": "1996970294817210487",
      "user": "0x45o",
      "replied_at": "2025-12-05T16:11:24.337749",
      "action": "reply"
    },
    {
      "tweet_id": "1996888352566775826",
      "user": "thealokverse",
      "replied_at": "2025-12-05T17:09:49.813263",
      "action": "quote"
    },
    {
      "tweet_id": "1996901401390403849",
      "user": "Resorcinolworks",
      "replied_at": "2025-12-05T18:01:38.823390",
      "action": "reply"
    },
    {
      "tweet_id": "1996998224738177374",
      "user": "yougotvansh",
      "replied_at": "2025-12-05T19:01:29.996814",
      "action": "reply"
    },
    {
      "tweet_id": "1996999663397028125",
      "user": "thealokverse",
      "replied_at": "2025-12-05T20:01:44.015909",
      "action": "reply"
    },
    {
      "tweet_id": "1996998252294500773",
      "user": "nalinrajput23",
      "replied_at": "2025-12-05T21:01:56.636280",
      "action": "reply"
    },
    {
      "tweet_id": "1996930105516671183",
      "user": "forloopcodes",
      "replied_at": "2025-12-05T22:01:20.961699",
      "action": "reply"
    },
    {
      "tweet_id": "1997046320696357234",
      "user": "sadkatwt",
      "replied_at": "2025-12-05T23:01:25.010858",
      "action": "reply"
    },
    {
      "tweet_id": "1996900517688365309",
      "user": "forloopcodes",
      "replied_at": "2025-12-06T02:22:44.528108",
      "action": "quote"
    },
    {
      "tweet_id": "1997101520056471917",
      "user": "birdabo",
      "replied_at": "2025-12-06T03:36:02.115492",
      "action": "reply"
    },
    {
      "tweet_id": "1997048579760746503",
      "user": "haydendevs",
      "replied_at": "2025-12-06T04:01:19.223489",
      "action": "reply"
    },
    {
      "tweet_id": "1997157447761646017",
      "user": "samirande_",
      "replied_at": "2025-12-06T05:01:32.200416",
      "action": "reply"
    },
    {
      "tweet_id": "1997170258621391300",
      "user": "nalinrajput23",
      "replied_at": "2025-12-06T06:13:07.918095",
      "action": "reply"
    },
    {
      "tweet_id": "1997158483914117198",
      "user": "samirande_",
      "replied_at": "2025-12-06T07:01:43.151025",
      "action": "reply"
    },
    {
      "tweet_id": "1997040456396341541",
      "user": "haydendevs",
      "replied_at": "2025-12-06T08:11:31.585777",
      "action": "reply"
    },
    {
      "tweet_id": "1997149946152394888",
      "user": "nalinrajput23",
      "replied_at": "2025-12-06T09:01:23.358620",
      "action": "reply"
    },
    {
      "tweet_id": "1997239301059362935",
      "user": "ChannelRSL1",
      "replied_at": "2025-12-06T10:01:24.975246",
      "action": "reply"
    },
    {
      "tweet_id": "1997207487624208825",
      "user": "ChannelRSL1",
      "replied_at": "2025-12-06T11:01:28.463325",
      "action": "reply"
    },
    {
      "tweet_id": "1997057956177973557",
      "user": "chesterzelaya",
      "replied_at": "2025-12-06T12:15:08.303049",
      "action": "reply"
    },
    {
      "tweet_id": "1997277505850614249",
      "user": "AlbiaHossain",
      "replied_at": "2025-12-06T13:18:35.832837",
      "action": "quote"
    },
    {
      "tweet_id": "1997297851110666721",
      "user": "nalinrajput23",
      "replied_at": "2025-12-06T14:01:22.801624",
      "action": "quote"
    },
    {
      "tweet_id": "1997232815600255000",
      "user": "AlbiaHossain",
      "replied_at": "2025-12-06T15:01:17.588223",
      "action": "reply"
    },
    {
      "tweet_id": "1997206699997040740",
      "user": "atulit_gaur",
      "replied_at": "2025-12-06T16:01:35.570670",
      "action": "reply"
    },
    {
      "tweet_id": "1997300333467590863",
      "user": "thealokverse",
      "replied_at": "2025-12-06T17:01:39.619877",
      "action": "reply"
    },
    {
      "tweet_id": "1997279012922724402",
      "user": "atulit_gaur",
      "replied_at": "2025-12-06T18:12:07.507685",
      "action": "reply"
    },
    {
      "tweet_id": "1997330815139864623",
      "user": "thealokverse",
      "replied_at": "2025-12-06T19:01:22.696775",
      "action": "reply"
    },
    {
      "tweet_id": "1997374148989915562",
      "user": "Resorcinolworks",
      "replied_at": "2025-12-06T20:01:37.815091",
      "action": "reply"
    },
    {
      "tweet_id": "1997409213770031473",
      "user": "damnGruz",
      "replied_at": "2025-12-06T21:01:26.342716",
      "action": "reply"
    },
    {
      "tweet_id": "1997378836636581996",
      "user": "Resorcinolworks",
      "replied_at": "2025-12-06T22:01:14.199397",
      "action": "reply"
    },
    {
      "tweet_id": "1997409437351600271",
      "user": "sadkatwt",
      "replied_at": "2025-12-06T23:01:14.610958",
      "action": "reply"
    },
    {
<<<<<<< HEAD
      "tweet_id": "1997423954466672928",
      "user": "0x45o",
      "replied_at": "2025-12-07T14:18:55.758122",
      "action": "quote"
    },
    {
      "tweet_id": "1997580499649466520",
      "user": "adityadotdev",
      "replied_at": "2025-12-07T14:21:47.608675",
      "action": "reply"
    },
    {
      "tweet_id": "1997680168761233699",
      "user": "AlbiaHossain",
      "replied_at": "2025-12-07T23:07:55.710291",
      "action": "reply"
    },
    {
      "tweet_id": "1998805051129901416",
      "user": "damnGruz",
      "replied_at": "2025-12-10T19:28:00.601821",
      "action": "quote"
    },
    {
      "tweet_id": "2000464986771276089",
      "user": "elonmusk",
      "replied_at": "2025-12-15T13:38:40.812923",
      "action": "reply"
    },
    {
      "tweet_id": "2000283180843348108",
      "user": "conduct_rr",
      "replied_at": "2025-12-15T13:45:35.121950",
=======
      "tweet_id": "1997597086288900502",
      "user": "Resorcinolworks",
      "replied_at": "2025-12-07T10:01:08.346890",
      "action": "quote"
    },
    {
      "tweet_id": "1997539316768391499",
      "user": "damnGruz",
      "replied_at": "2025-12-07T11:01:25.529516",
>>>>>>> aa7ca8b1
      "action": "reply"
    }
  ],
  "game_theory": {
    "regret": {
<<<<<<< HEAD
      "reply": 110.84999999999995,
      "quote": 0.8
    },
    "strategy_counts": {
      "reply": 308.0,
      "quote": 79.0
    },
    "iterations": 399
=======
      "reply": 109.44999999999995,
      "quote": 0.0
    },
    "strategy_counts": {
      "reply": 305.0,
      "quote": 78.0
    },
    "iterations": 395
>>>>>>> aa7ca8b1
  }
}<|MERGE_RESOLUTION|>--- conflicted
+++ resolved
@@ -1945,41 +1945,6 @@
       "action": "reply"
     },
     {
-<<<<<<< HEAD
-      "tweet_id": "1997423954466672928",
-      "user": "0x45o",
-      "replied_at": "2025-12-07T14:18:55.758122",
-      "action": "quote"
-    },
-    {
-      "tweet_id": "1997580499649466520",
-      "user": "adityadotdev",
-      "replied_at": "2025-12-07T14:21:47.608675",
-      "action": "reply"
-    },
-    {
-      "tweet_id": "1997680168761233699",
-      "user": "AlbiaHossain",
-      "replied_at": "2025-12-07T23:07:55.710291",
-      "action": "reply"
-    },
-    {
-      "tweet_id": "1998805051129901416",
-      "user": "damnGruz",
-      "replied_at": "2025-12-10T19:28:00.601821",
-      "action": "quote"
-    },
-    {
-      "tweet_id": "2000464986771276089",
-      "user": "elonmusk",
-      "replied_at": "2025-12-15T13:38:40.812923",
-      "action": "reply"
-    },
-    {
-      "tweet_id": "2000283180843348108",
-      "user": "conduct_rr",
-      "replied_at": "2025-12-15T13:45:35.121950",
-=======
       "tweet_id": "1997597086288900502",
       "user": "Resorcinolworks",
       "replied_at": "2025-12-07T10:01:08.346890",
@@ -1989,30 +1954,18 @@
       "tweet_id": "1997539316768391499",
       "user": "damnGruz",
       "replied_at": "2025-12-07T11:01:25.529516",
->>>>>>> aa7ca8b1
       "action": "reply"
     }
   ],
   "game_theory": {
     "regret": {
-<<<<<<< HEAD
-      "reply": 110.84999999999995,
-      "quote": 0.8
+      "reply": 106.84999999999995,
+      "quote": 0.0
     },
     "strategy_counts": {
-      "reply": 308.0,
-      "quote": 79.0
-    },
-    "iterations": 399
-=======
-      "reply": 109.44999999999995,
-      "quote": 0.0
-    },
-    "strategy_counts": {
-      "reply": 305.0,
-      "quote": 78.0
-    },
-    "iterations": 395
->>>>>>> aa7ca8b1
+      "reply": 304.0,
+      "quote": 77.0
+    },
+    "iterations": 393
   }
 }